package handlers

import (
	"encoding/json"
	"net/http"
	"strconv"
	"time"

	"genje-api/internal/models"
	"genje-api/internal/repository"
	"genje-api/internal/services"

	"github.com/go-chi/chi/v5"
)

type Handler struct {
	articleRepo       *repository.ArticleRepository
	sourceRepo        *repository.SourceRepository
	engagementRepo    *repository.EngagementRepository
	aggregatorService *services.AggregatorService
	summarizerService *services.SummarizerService
	trendingService   *services.TrendingService
}

func New(articleRepo *repository.ArticleRepository, sourceRepo *repository.SourceRepository,
	engagementRepo *repository.EngagementRepository, aggregatorService *services.AggregatorService,
	summarizerService *services.SummarizerService, trendingService *services.TrendingService) *Handler {
	return &Handler{
		articleRepo:       articleRepo,
		sourceRepo:        sourceRepo,
		engagementRepo:    engagementRepo,
		aggregatorService: aggregatorService,
		summarizerService: summarizerService,
		trendingService:   trendingService,
	}
}

func (h *Handler) Health(w http.ResponseWriter, r *http.Request) {
	response := models.HealthResponse{
		Status:    "ok",
		Timestamp: time.Now(),
		Version:   "1.0.0",
	}

	h.respondJSON(w, http.StatusOK, response)
}

func (h *Handler) GetArticles(w http.ResponseWriter, r *http.Request) {
	filters, err := h.parseArticleFilters(r)
	if err != nil {
		h.respondError(w, http.StatusBadRequest, "Invalid query parameters", err.Error())
		return
	}

	articles, total, err := h.articleRepo.GetArticles(filters)
	if err != nil {
		h.respondError(w, http.StatusInternalServerError, "Failed to get articles", err.Error())
		return
	}

	response := models.ArticlesResponse{
		Articles: articles,
		Pagination: models.PaginationResponse{
			Page:  filters.Page,
			Limit: filters.Limit,
			Total: total,
		},
	}

	h.respondJSON(w, http.StatusOK, response)
}

func (h *Handler) GetArticle(w http.ResponseWriter, r *http.Request) {
	idStr := chi.URLParam(r, "id")
	id, err := strconv.Atoi(idStr)
	if err != nil {
		h.respondError(w, http.StatusBadRequest, "Invalid article ID", "")
		return
	}

	article, err := h.articleRepo.GetArticleByID(id)
	if err != nil {
		h.respondError(w, http.StatusInternalServerError, "Failed to get article", err.Error())
		return
	}

	if article == nil {
		h.respondError(w, http.StatusNotFound, "Article not found", "")
		return
	}

	h.respondJSON(w, http.StatusOK, article)
}

func (h *Handler) SummarizeArticle(w http.ResponseWriter, r *http.Request) {
	idStr := chi.URLParam(r, "id")
	id, err := strconv.Atoi(idStr)
	if err != nil {
		h.respondError(w, http.StatusBadRequest, "Invalid article ID", "")
		return
	}

	summary, err := h.summarizerService.SummarizeArticle(id)
	if err != nil {
		if err.Error() == "article not found" {
			h.respondError(w, http.StatusNotFound, "Article not found", "")
			return
		}
		h.respondError(w, http.StatusInternalServerError, "Failed to summarize article", err.Error())
		return
	}

	response := map[string]string{"summary": summary}
	h.respondJSON(w, http.StatusOK, response)
}

func (h *Handler) GetSources(w http.ResponseWriter, r *http.Request) {
	sources, err := h.sourceRepo.GetActiveSources()
	if err != nil {
		h.respondError(w, http.StatusInternalServerError, "Failed to get sources", err.Error())
		return
	}

	response := models.SourcesResponse{Sources: sources}
	h.respondJSON(w, http.StatusOK, response)
}

func (h *Handler) GetCategories(w http.ResponseWriter, r *http.Request) {
	categories, err := h.articleRepo.GetCategories()
	if err != nil {
		h.respondError(w, http.StatusInternalServerError, "Failed to get categories", err.Error())
		return
	}

	response := models.CategoriesResponse{Categories: categories}
	h.respondJSON(w, http.StatusOK, response)
}

func (h *Handler) RefreshNews(w http.ResponseWriter, r *http.Request) {
	go func() {
		_ = h.aggregatorService.AggregateNews(r.Context()) // Error logged in service
	}()

	response := map[string]string{"message": "News refresh started"}
	h.respondJSON(w, http.StatusOK, response)
}

func (h *Handler) parseArticleFilters(r *http.Request) (models.ArticleFilters, error) {
	filters := models.ArticleFilters{
		Page:     1,
		Limit:    20,
		Category: r.URL.Query().Get("category"),
		Source:   r.URL.Query().Get("source"),
		Search:   r.URL.Query().Get("search"),
	}

	if pageStr := r.URL.Query().Get("page"); pageStr != "" {
		if page, err := strconv.Atoi(pageStr); err == nil && page > 0 {
			filters.Page = page
		}
	}

	if limitStr := r.URL.Query().Get("limit"); limitStr != "" {
		if limit, err := strconv.Atoi(limitStr); err == nil && limit > 0 && limit <= 100 {
			filters.Limit = limit
		}
	}

	return filters, nil
}

func (h *Handler) respondJSON(w http.ResponseWriter, statusCode int, data interface{}) {
	w.Header().Set("Content-Type", "application/json")
	w.WriteHeader(statusCode)
	if err := json.NewEncoder(w).Encode(data); err != nil {
		// Log error but don't change response as headers are already written
		// In a real application, you might want to use a proper logger here
		return
	}
}

func (h *Handler) respondError(w http.ResponseWriter, statusCode int, message, details string) {
	response := models.ErrorResponse{
		Error:   message,
		Code:    statusCode,
		Details: details,
	}
	h.respondJSON(w, statusCode, response)
}

<<<<<<< HEAD
func (h *Handler) respondValidationError(w http.ResponseWriter, message, details string) {
	h.respondError(w, http.StatusBadRequest, models.ErrCodeValidation, message, details)
}

func (h *Handler) respondNotFound(w http.ResponseWriter, resource string) {
	h.respondError(w, http.StatusNotFound, models.ErrCodeNotFound,
		fmt.Sprintf("%s not found", resource), "")
}

func (h *Handler) respondInternalError(w http.ResponseWriter, message string) {
	h.respondError(w, http.StatusInternalServerError, models.ErrCodeInternal,
		"Internal server error", message)
}

=======
>>>>>>> 0c493697
// Enhanced API endpoints

// GetAPIInfo returns API information and available endpoints
func (h *Handler) GetAPIInfo(w http.ResponseWriter, r *http.Request) {
	response := models.APIInfoResponse{
		Name:        "Genje News API",
		Description: "Kenyan news aggregation service providing access to articles from multiple sources",
		Version:     "1.0.0",
		Endpoints: []string{
			"GET /health",
			"GET /",
			"GET /v1/openapi.json",
			"GET /v1/schema", 
			"GET /v1/articles",
			"GET /v1/articles/{id}",
			"POST /v1/articles/{id}/summarize",
			"GET /v1/articles/recent",
			"GET /v1/articles/feed",
			"GET /v1/articles/search",
			"GET /v1/articles/trending",
			"GET /v1/articles/by-source/{sourceId}",
			"GET /v1/articles/by-category/{category}",
			"GET /v1/sources",
			"GET /v1/sources/{id}",
			"POST /v1/sources",
			"PUT /v1/sources/{id}",
			"DELETE /v1/sources/{id}",
			"POST /v1/sources/{id}/refresh",
			"GET /v1/categories",
			"GET /v1/stats",
			"GET /v1/stats/sources",
			"GET /v1/stats/categories",
			"GET /v1/stats/timeline",
			"GET /v1/trends",
			"GET /v1/status",
			"POST /v1/refresh",
		},
		LastUpdated: time.Now(),
	}
	h.respondJSON(w, http.StatusOK, response)
}

// GetGlobalStats returns global statistics
func (h *Handler) GetGlobalStats(w http.ResponseWriter, r *http.Request) {
	stats, err := h.articleRepo.GetGlobalStats()
	if err != nil {
		h.respondError(w, http.StatusInternalServerError, "Failed to get global stats", err.Error())
		return
	}

	// Get total sources
	sourcesCount, err := h.sourceRepo.GetSourcesCount()
	if err != nil {
		h.respondError(w, http.StatusInternalServerError, "Failed to get sources count", err.Error())
		return
	}
	stats.TotalSources = sourcesCount
<<<<<<< HEAD

	h.respondSuccess(w, stats)
=======
	
	response := models.StatsResponse{
		Success: true,
		Data:    stats,
	}
	response.Meta.GeneratedAt = time.Now()
	
	h.respondJSON(w, http.StatusOK, response)
>>>>>>> 0c493697
}

// GetSourceStats returns statistics per source
func (h *Handler) GetSourceStats(w http.ResponseWriter, r *http.Request) {
	stats, err := h.articleRepo.GetSourceStats()
	if err != nil {
		h.respondError(w, http.StatusInternalServerError, "Failed to get source stats", err.Error())
		return
	}
<<<<<<< HEAD

	h.respondSuccess(w, stats)
=======
	
	response := models.SourceStatsResponse{
		Success: true,
		Data:    stats,
	}
	response.Meta.GeneratedAt = time.Now()
	
	h.respondJSON(w, http.StatusOK, response)
>>>>>>> 0c493697
}

// GetCategoryStats returns statistics per category
func (h *Handler) GetCategoryStats(w http.ResponseWriter, r *http.Request) {
	stats, err := h.articleRepo.GetCategoryStats()
	if err != nil {
		h.respondError(w, http.StatusInternalServerError, "Failed to get category stats", err.Error())
		return
	}
<<<<<<< HEAD

	h.respondSuccess(w, stats)
=======
	
	response := models.CategoryStatsResponse{
		Success: true,
		Data:    stats,
	}
	response.Meta.GeneratedAt = time.Now()
	
	h.respondJSON(w, http.StatusOK, response)
>>>>>>> 0c493697
}

// GetTimelineStats returns article count over time
func (h *Handler) GetTimelineStats(w http.ResponseWriter, r *http.Request) {
	daysStr := r.URL.Query().Get("days")
	days := 30 // default
	if daysStr != "" {
		if d, err := strconv.Atoi(daysStr); err == nil && d > 0 && d <= 365 {
			days = d
		}
	}

	stats, err := h.articleRepo.GetTimelineStats(days)
	if err != nil {
		h.respondError(w, http.StatusInternalServerError, "Failed to get timeline stats", err.Error())
		return
	}
<<<<<<< HEAD

	h.respondSuccess(w, stats)
=======
	
	response := models.TimelineStatsResponse{
		Success: true,
		Data:    stats,
	}
	response.Meta.GeneratedAt = time.Now()
	response.Meta.Days = days
	
	h.respondJSON(w, http.StatusOK, response)
>>>>>>> 0c493697
}

// GetRecentArticles returns recent articles
func (h *Handler) GetRecentArticles(w http.ResponseWriter, r *http.Request) {
	hoursStr := r.URL.Query().Get("hours")
	hours := 24 // default
	if hoursStr != "" {
		if h, err := strconv.Atoi(hoursStr); err == nil && h > 0 && h <= 168 { // max 1 week
			hours = h
		}
	}

	limitStr := r.URL.Query().Get("limit")
	limit := 20 // default
	if limitStr != "" {
		if l, err := strconv.Atoi(limitStr); err == nil && l > 0 && l <= 100 {
			limit = l
		}
	}

	articles, err := h.articleRepo.GetRecentArticles(hours, limit)
	if err != nil {
		h.respondError(w, http.StatusInternalServerError, "Failed to get recent articles", err.Error())
		return
	}
<<<<<<< HEAD

	h.respondSuccess(w, articles)
=======
	
	response := models.RecentArticlesResponse{
		Success: true,
		Data:    articles,
	}
	response.Meta.GeneratedAt = time.Now()
	response.Meta.Hours = hours
	response.Meta.Total = len(articles)
	
	h.respondJSON(w, http.StatusOK, response)
>>>>>>> 0c493697
}

// GetSystemStatus returns system status
func (h *Handler) GetSystemStatus(w http.ResponseWriter, r *http.Request) {
	status, err := h.articleRepo.GetSystemStatus()
	if err != nil {
		h.respondError(w, http.StatusInternalServerError, "Failed to get system status", err.Error())
		return
	}

	// Get active sources count
	sourcesCount, err := h.sourceRepo.GetSourcesCount()
	if err != nil {
		h.respondError(w, http.StatusInternalServerError, "Failed to get sources count", err.Error())
		return
	}
	status.ActiveSources = sourcesCount
<<<<<<< HEAD

	h.respondSuccess(w, status)
=======
	
	h.respondJSON(w, http.StatusOK, status)
>>>>>>> 0c493697
}

// Source management endpoints

// CreateSource creates a new news source
func (h *Handler) CreateSource(w http.ResponseWriter, r *http.Request) {
	var req models.CreateSourceRequest
	if err := json.NewDecoder(r.Body).Decode(&req); err != nil {
<<<<<<< HEAD
		h.respondValidationError(w, "Invalid request body", err.Error())
		return
	}

	// Validate request
	if err := h.validateCreateSourceRequest(req); err != nil {
		h.respondValidationError(w, "Validation failed", err.Error())
=======
		h.respondError(w, http.StatusBadRequest, "Invalid request body", err.Error())
>>>>>>> 0c493697
		return
	}

	source := &models.NewsSource{
		Name:     req.Name,
		URL:      req.URL,
		FeedURL:  req.FeedURL,
		Category: req.Category,
		Active:   req.Active,
	}

	if err := h.sourceRepo.CreateSource(source); err != nil {
		h.respondError(w, http.StatusInternalServerError, "Failed to create source", err.Error())
		return
	}
<<<<<<< HEAD

	h.respondCreated(w, source)
=======
	
	response := map[string]interface{}{
		"success": true,
		"message": "Source created successfully",
		"data":    source,
	}
	h.respondJSON(w, http.StatusCreated, response)
>>>>>>> 0c493697
}

// GetSource returns a specific source
func (h *Handler) GetSource(w http.ResponseWriter, r *http.Request) {
	idStr := chi.URLParam(r, "id")
	id, err := strconv.Atoi(idStr)
	if err != nil {
		h.respondError(w, http.StatusBadRequest, "Invalid source ID", "")
		return
	}

	source, err := h.sourceRepo.GetSourceByID(id)
	if err != nil {
		h.respondError(w, http.StatusInternalServerError, "Failed to get source", err.Error())
		return
	}

	if source == nil {
		h.respondError(w, http.StatusNotFound, "Source not found", "")
		return
	}
<<<<<<< HEAD

	h.respondSuccess(w, source)
=======
	
	response := map[string]interface{}{
		"success": true,
		"data":    source,
	}
	h.respondJSON(w, http.StatusOK, response)
>>>>>>> 0c493697
}

// UpdateSource updates an existing source
func (h *Handler) UpdateSource(w http.ResponseWriter, r *http.Request) {
	idStr := chi.URLParam(r, "id")
	id, err := strconv.Atoi(idStr)
	if err != nil {
		h.respondError(w, http.StatusBadRequest, "Invalid source ID", "")
		return
	}

	var req models.UpdateSourceRequest
	if err := json.NewDecoder(r.Body).Decode(&req); err != nil {
		h.respondError(w, http.StatusBadRequest, "Invalid request body", err.Error())
		return
	}

	if err := h.sourceRepo.UpdateSource(id, req); err != nil {
		if err.Error() == "source not found" {
			h.respondError(w, http.StatusNotFound, "Source not found", "")
			return
		}
		h.respondError(w, http.StatusInternalServerError, "Failed to update source", err.Error())
		return
	}
<<<<<<< HEAD

	// Get the updated source to return it
	source, err := h.sourceRepo.GetSourceByID(id)
	if err != nil {
		h.respondInternalError(w, err.Error())
		return
	}

	h.respondSuccess(w, source)
=======
	
	response := map[string]interface{}{
		"success": true,
		"message": "Source updated successfully",
	}
	h.respondJSON(w, http.StatusOK, response)
>>>>>>> 0c493697
}

// DeleteSource deletes a source
func (h *Handler) DeleteSource(w http.ResponseWriter, r *http.Request) {
	idStr := chi.URLParam(r, "id")
	id, err := strconv.Atoi(idStr)
	if err != nil {
		h.respondError(w, http.StatusBadRequest, "Invalid source ID", "")
		return
	}

	if err := h.sourceRepo.DeleteSource(id); err != nil {
		if err.Error() == "source not found" {
			h.respondError(w, http.StatusNotFound, "Source not found", "")
			return
		}
		h.respondError(w, http.StatusInternalServerError, "Failed to delete source", err.Error())
		return
	}
<<<<<<< HEAD

	// Return 204 No Content for successful deletion (RESTful pattern)
	w.WriteHeader(http.StatusNoContent)
=======
	
	response := map[string]interface{}{
		"success": true,
		"message": "Source deleted successfully",
	}
	h.respondJSON(w, http.StatusOK, response)
>>>>>>> 0c493697
}

// RefreshSource refreshes a single source
func (h *Handler) RefreshSource(w http.ResponseWriter, r *http.Request) {
	idStr := chi.URLParam(r, "id")
	id, err := strconv.Atoi(idStr)
	if err != nil {
		h.respondError(w, http.StatusBadRequest, "Invalid source ID", "")
		return
	}

	source, err := h.sourceRepo.RefreshSingleSource(id)
	if err != nil {
		if err.Error() == "source not found" {
			h.respondError(w, http.StatusNotFound, "Source not found", "")
			return
		}
		h.respondError(w, http.StatusInternalServerError, "Failed to refresh source", err.Error())
		return
	}

	// Trigger refresh for this source (simplified - in real implementation you'd pass the source to aggregator)
	go func() {
		// This would need to be implemented in the aggregator service
		// _ = h.aggregatorService.AggregateFromSource(r.Context(), *source)
	}()

	response := map[string]interface{}{
		"success": true,
		"message": "Source refresh started",
		"data":    source,
	}
	h.respondJSON(w, http.StatusOK, response)
}

// GetAllSources returns all sources (including inactive ones)
func (h *Handler) GetAllSources(w http.ResponseWriter, r *http.Request) {
	sources, err := h.sourceRepo.GetAllSources()
	if err != nil {
		h.respondError(w, http.StatusInternalServerError, "Failed to get all sources", err.Error())
		return
	}
<<<<<<< HEAD

	h.respondSuccess(w, sources)
=======
	
	response := map[string]interface{}{
		"success": true,
		"data":    sources,
		"meta": map[string]interface{}{
			"total":        len(sources),
			"generated_at": time.Now(),
		},
	}
	h.respondJSON(w, http.StatusOK, response)
>>>>>>> 0c493697
}

// New handler methods for missing endpoints

// GetOpenAPISpec returns OpenAPI specification
func (h *Handler) GetOpenAPISpec(w http.ResponseWriter, r *http.Request) {
	spec := models.OpenAPISpec{
		OpenAPI: "3.0.0",
		Info: models.OpenAPIInfo{
			Title:       "Genje News API",
			Description: "Kenyan news aggregation service providing access to articles from multiple sources",
			Version:     "1.0.0",
			Contact: models.OpenAPIContact{
<<<<<<< HEAD
				Name:  "Genje API Team",
				Email: "support@genje.co.ke",
				URL:   "https://api.genje.co.ke",
=======
				Name:  "Genje Team",
				Email: "support@genje.com",
				URL:   "https://genje.com",
>>>>>>> 0c493697
			},
		},
		Paths: map[string]interface{}{
			"/health": map[string]interface{}{
				"get": map[string]interface{}{
					"summary": "Health check",
					"responses": map[string]interface{}{
						"200": map[string]interface{}{
							"description": "Service is healthy",
						},
					},
				},
			},
			"/v1/articles": map[string]interface{}{
				"get": map[string]interface{}{
					"summary": "Get articles",
					"parameters": []interface{}{
						map[string]interface{}{
							"name":     "page",
							"in":       "query",
							"required": false,
							"schema":   map[string]interface{}{"type": "integer"},
						},
						map[string]interface{}{
							"name":     "limit",
							"in":       "query",
							"required": false,
							"schema":   map[string]interface{}{"type": "integer"},
						},
						map[string]interface{}{
<<<<<<< HEAD
							"name":        "category",
							"in":          "query",
							"description": "Filter by category",
							"required":    false,
							"schema":      map[string]interface{}{"type": "string"},
						},
						map[string]interface{}{
							"name":        "sort_by",
							"in":          "query",
							"description": "Sort by field",
							"required":    false,
							"schema": map[string]interface{}{
								"type":    "string",
								"enum":    []string{"relevance", "date", "source"},
								"default": "relevance",
							},
						},
					},
					"responses": map[string]interface{}{
						"200": map[string]interface{}{
							"description": "Search results",
							"content": map[string]interface{}{
								"application/json": map[string]interface{}{
									"schema": map[string]interface{}{
										"$ref": "#/components/schemas/ArticlesResponse",
									},
								},
							},
						},
					},
				},
			},
			"/v1/sources": map[string]interface{}{
				"get": map[string]interface{}{
					"summary":     "List News Sources",
					"description": "Get all active news sources",
					"tags":        []string{"Sources"},
					"responses": map[string]interface{}{
						"200": map[string]interface{}{
							"description": "List of active sources",
							"content": map[string]interface{}{
								"application/json": map[string]interface{}{
									"schema": map[string]interface{}{
										"$ref": "#/components/schemas/SourcesResponse",
									},
								},
							},
						},
					},
				},
				"post": map[string]interface{}{
					"summary":     "Create News Source",
					"description": "Add a new news source to the system",
					"tags":        []string{"Sources"},
					"requestBody": map[string]interface{}{
						"required": true,
						"content": map[string]interface{}{
							"application/json": map[string]interface{}{
								"schema": map[string]interface{}{
									"$ref": "#/components/schemas/CreateSourceRequest",
								},
							},
						},
					},
					"responses": map[string]interface{}{
						"201": map[string]interface{}{
							"description": "Source created successfully",
							"content": map[string]interface{}{
								"application/json": map[string]interface{}{
									"schema": map[string]interface{}{
										"$ref": "#/components/schemas/SourceResponse",
									},
								},
							},
						},
						"400": map[string]interface{}{
							"description": "Validation error",
							"content": map[string]interface{}{
								"application/json": map[string]interface{}{
									"schema": map[string]interface{}{
										"$ref": "#/components/schemas/ErrorResponse",
									},
								},
							},
=======
							"name":     "category",
							"in":       "query",
							"required": false,
							"schema":   map[string]interface{}{"type": "string"},
>>>>>>> 0c493697
						},
					},
					"responses": map[string]interface{}{
						"200": map[string]interface{}{
							"description": "List of articles",
						},
					},
				},
			},
			"/v1/articles/{id}/engagement": map[string]interface{}{
				"get": map[string]interface{}{
					"summary":     "Get Article Engagement Metrics",
					"description": "Retrieve engagement metrics (views, shares, comments, likes) for a specific article",
					"tags":        []string{"Articles", "Engagement"},
					"parameters": []interface{}{
						map[string]interface{}{
							"name":        "id",
							"in":          "path",
							"description": "Article ID",
							"required":    true,
							"schema":      map[string]interface{}{"type": "integer", "minimum": 1},
						},
					},
					"responses": map[string]interface{}{
						"200": map[string]interface{}{
							"description": "Engagement metrics retrieved successfully",
							"content": map[string]interface{}{
								"application/json": map[string]interface{}{
									"schema": map[string]interface{}{
										"$ref": "#/components/schemas/EngagementResponse",
									},
								},
							},
						},
					},
				},
				"post": map[string]interface{}{
					"summary":     "Track Article Engagement",
					"description": "Record an engagement event (view, share, comment, like) for an article",
					"tags":        []string{"Articles", "Engagement"},
					"parameters": []interface{}{
						map[string]interface{}{
							"name":        "id",
							"in":          "path",
							"description": "Article ID",
							"required":    true,
							"schema":      map[string]interface{}{"type": "integer", "minimum": 1},
						},
					},
					"requestBody": map[string]interface{}{
						"required": true,
						"content": map[string]interface{}{
							"application/json": map[string]interface{}{
								"schema": map[string]interface{}{
									"$ref": "#/components/schemas/EngagementRequest",
								},
							},
						},
					},
					"responses": map[string]interface{}{
						"200": map[string]interface{}{
							"description": "Engagement tracked successfully",
							"content": map[string]interface{}{
								"application/json": map[string]interface{}{
									"schema": map[string]interface{}{
										"$ref": "#/components/schemas/SuccessResponse",
									},
								},
							},
						},
					},
				},
			},
			"/v1/articles/trending/advanced": map[string]interface{}{
				"get": map[string]interface{}{
					"summary":     "Get Advanced Trending Articles",
					"description": "Get trending articles using sophisticated 5-factor algorithm (engagement, velocity, authority, content, recency)",
					"tags":        []string{"Articles", "Trending", "Advanced"},
					"parameters": []interface{}{
						map[string]interface{}{
							"name":        "limit",
							"in":          "query",
							"description": "Number of articles to return (default: 20, max: 100)",
							"required":    false,
							"schema":      map[string]interface{}{"type": "integer", "minimum": 1, "maximum": 100, "default": 20},
						},
						map[string]interface{}{
							"name":        "window",
							"in":          "query",
							"description": "Time window for trending analysis",
							"required":    false,
							"schema": map[string]interface{}{
								"type":    "string",
								"enum":    []string{"1h", "6h", "12h", "24h", "7d"},
								"default": "24h",
							},
						},
					},
					"responses": map[string]interface{}{
						"200": map[string]interface{}{
							"description": "Advanced trending articles with detailed scoring",
							"content": map[string]interface{}{
								"application/json": map[string]interface{}{
									"schema": map[string]interface{}{
										"$ref": "#/components/schemas/AdvancedTrendingResponse",
									},
								},
							},
						},
					},
				},
			},
			"/v1/sources/{name}/authority": map[string]interface{}{
				"get": map[string]interface{}{
					"summary":     "Get Source Authority Metrics",
					"description": "Retrieve authority, credibility, and reach scores for a news source",
					"tags":        []string{"Sources", "Authority"},
					"parameters": []interface{}{
						map[string]interface{}{
							"name":        "name",
							"in":          "path",
							"description": "Source name",
							"required":    true,
							"schema":      map[string]interface{}{"type": "string"},
						},
					},
					"responses": map[string]interface{}{
						"200": map[string]interface{}{
							"description": "Source authority metrics",
							"content": map[string]interface{}{
								"application/json": map[string]interface{}{
									"schema": map[string]interface{}{
										"$ref": "#/components/schemas/SourceAuthorityResponse",
									},
								},
							},
						},
					},
				},
				"post": map[string]interface{}{
					"summary":     "Update Source Authority",
					"description": "Manually trigger recalculation of source authority metrics",
					"tags":        []string{"Sources", "Authority"},
					"parameters": []interface{}{
						map[string]interface{}{
							"name":        "name",
							"in":          "path",
							"description": "Source name",
							"required":    true,
							"schema":      map[string]interface{}{"type": "string"},
						},
					},
					"responses": map[string]interface{}{
						"200": map[string]interface{}{
							"description": "Authority metrics updated",
							"content": map[string]interface{}{
								"application/json": map[string]interface{}{
									"schema": map[string]interface{}{
										"$ref": "#/components/schemas/SourceAuthorityResponse",
									},
								},
							},
						},
					},
				},
			},
		},
		Components: map[string]interface{}{
			"schemas": map[string]interface{}{
				"Article": map[string]interface{}{
<<<<<<< HEAD
					"type":        "object",
					"description": "News article with comprehensive metadata",
					"properties": map[string]interface{}{
						"id":           map[string]interface{}{"type": "integer", "example": 123, "description": "Unique article identifier"},
						"title":        map[string]interface{}{"type": "string", "example": "Kenya's Economic Growth Outlook for 2025", "description": "Article headline"},
						"content":      map[string]interface{}{"type": "string", "description": "Full article content (HTML)"},
						"summary":      map[string]interface{}{"type": "string", "example": "Economic experts predict steady growth driven by infrastructure investments.", "description": "AI-generated summary using NLP techniques"},
						"url":          map[string]interface{}{"type": "string", "format": "uri", "example": "https://standardmedia.co.ke/business/article/2025/01/15/kenya-economic-growth", "description": "Original article URL"},
						"author":       map[string]interface{}{"type": "string", "example": "Jane Doe", "description": "Article author"},
						"source":       map[string]interface{}{"type": "string", "example": "Standard Business", "description": "News source name"},
						"published_at": map[string]interface{}{"type": "string", "format": "date-time", "example": "2025-01-15T10:30:00Z", "description": "Original publication date"},
						"created_at":   map[string]interface{}{"type": "string", "format": "date-time", "example": "2025-01-15T10:35:00Z", "description": "Date added to our system"},
						"category":     map[string]interface{}{"type": "string", "example": "business", "description": "Article category", "enum": []string{"news", "sports", "business", "politics", "technology", "entertainment", "health", "world", "opinion", "general", "kiswahili", "diaspora"}},
						"image_url":    map[string]interface{}{"type": "string", "format": "uri", "example": "https://standardmedia.co.ke/images/business/economic-growth.jpg", "description": "Article featured image"},
					},
					"required": []string{"id", "title", "url", "source", "published_at", "created_at", "category"},
				},
				"APIResponse": map[string]interface{}{
					"type":        "object",
					"description": "Standardized API response wrapper",
					"properties": map[string]interface{}{
						"success": map[string]interface{}{"type": "boolean", "example": true, "description": "Indicates if the request was successful"},
						"data":    map[string]interface{}{"description": "Response data (varies by endpoint)"},
						"meta": map[string]interface{}{
							"type": "object",
							"properties": map[string]interface{}{
								"timestamp":  map[string]interface{}{"type": "string", "format": "date-time", "description": "Response generation timestamp"},
								"pagination": map[string]interface{}{"$ref": "#/components/schemas/PaginationMeta"},
								"request_id": map[string]interface{}{"type": "string", "description": "Unique request identifier for debugging"},
							},
						},
					},
					"required": []string{"success"},
				},
				"PaginationMeta": map[string]interface{}{
					"type":        "object",
					"description": "Enhanced pagination information",
					"properties": map[string]interface{}{
						"page":        map[string]interface{}{"type": "integer", "example": 1, "description": "Current page number"},
						"limit":       map[string]interface{}{"type": "integer", "example": 20, "description": "Items per page"},
						"total":       map[string]interface{}{"type": "integer", "example": 1250, "description": "Total number of items"},
						"total_pages": map[string]interface{}{"type": "integer", "example": 63, "description": "Total number of pages"},
						"has_next":    map[string]interface{}{"type": "boolean", "example": true, "description": "Whether there are more pages"},
						"has_prev":    map[string]interface{}{"type": "boolean", "example": false, "description": "Whether there are previous pages"},
					},
				},
				"ErrorResponse": map[string]interface{}{
					"type":        "object",
					"description": "Standardized error response",
					"properties": map[string]interface{}{
						"success": map[string]interface{}{"type": "boolean", "example": false},
						"error": map[string]interface{}{
							"type": "object",
							"properties": map[string]interface{}{
								"code":    map[string]interface{}{"type": "string", "example": "VALIDATION_ERROR", "description": "Error code for programmatic handling"},
								"message": map[string]interface{}{"type": "string", "example": "Invalid query parameters", "description": "Human-readable error message"},
								"details": map[string]interface{}{"type": "string", "example": "Page parameter must be a positive integer", "description": "Additional error details"},
							},
						},
						"meta": map[string]interface{}{
							"type": "object",
							"properties": map[string]interface{}{
								"timestamp":  map[string]interface{}{"type": "string", "format": "date-time"},
								"request_id": map[string]interface{}{"type": "string"},
							},
						},
					},
				},
				"SummaryResponse": map[string]interface{}{
					"type":        "object",
					"description": "NLP-powered article summary response",
					"properties": map[string]interface{}{
						"success": map[string]interface{}{"type": "boolean", "example": true},
						"data": map[string]interface{}{
							"type": "object",
							"properties": map[string]interface{}{
								"summary": map[string]interface{}{
									"type":        "string",
									"example":     "President William Ruto has pledged to expand youth employment in both the Climate Worx and affordable housing programmes, aiming to double current figures within the next three months.",
									"description": "AI-generated summary using TF-IDF analysis, entity recognition, and multi-criteria scoring",
								},
							},
						},
						"meta": map[string]interface{}{
							"type": "object",
							"properties": map[string]interface{}{
								"timestamp": map[string]interface{}{"type": "string", "format": "date-time"},
							},
						},
=======
					"type": "object",
					"properties": map[string]interface{}{
						"id":           map[string]interface{}{"type": "integer"},
						"title":        map[string]interface{}{"type": "string"},
						"content":      map[string]interface{}{"type": "string"},
						"url":          map[string]interface{}{"type": "string"},
						"author":       map[string]interface{}{"type": "string"},
						"source":       map[string]interface{}{"type": "string"},
						"published_at": map[string]interface{}{"type": "string", "format": "date-time"},
						"created_at":   map[string]interface{}{"type": "string", "format": "date-time"},
						"category":     map[string]interface{}{"type": "string"},
>>>>>>> 0c493697
					},
				},
			},
		},
	}

	h.respondJSON(w, http.StatusOK, spec)
}

// GetAPISchema returns API schema information
func (h *Handler) GetAPISchema(w http.ResponseWriter, r *http.Request) {
	schema := models.APISchema{
		Models: map[string]interface{}{
			"Article": map[string]interface{}{
				"type": "object",
				"properties": map[string]interface{}{
					"id":           map[string]interface{}{"type": "integer"},
					"title":        map[string]interface{}{"type": "string"},
					"content":      map[string]interface{}{"type": "string"},
					"url":          map[string]interface{}{"type": "string"},
					"author":       map[string]interface{}{"type": "string"},
					"source":       map[string]interface{}{"type": "string"},
					"published_at": map[string]interface{}{"type": "string", "format": "date-time"},
					"created_at":   map[string]interface{}{"type": "string", "format": "date-time"},
					"category":     map[string]interface{}{"type": "string"},
				},
			},
			"NewsSource": map[string]interface{}{
				"type": "object",
				"properties": map[string]interface{}{
					"id":       map[string]interface{}{"type": "integer"},
					"name":     map[string]interface{}{"type": "string"},
					"url":      map[string]interface{}{"type": "string"},
					"feed_url": map[string]interface{}{"type": "string"},
					"category": map[string]interface{}{"type": "string"},
					"active":   map[string]interface{}{"type": "boolean"},
				},
			},
		},
		Endpoints: []models.EndpointSchema{
			{
				Path:        "/v1/articles",
				Method:      "GET",
				Description: "Get paginated list of articles",
				Parameters: []models.ParameterSchema{
					{Name: "page", In: "query", Required: false, Type: "integer", Description: "Page number (default: 1)"},
					{Name: "limit", In: "query", Required: false, Type: "integer", Description: "Items per page (default: 20, max: 100)"},
					{Name: "category", In: "query", Required: false, Type: "string", Description: "Filter by category"},
					{Name: "source", In: "query", Required: false, Type: "string", Description: "Filter by source"},
					{Name: "search", In: "query", Required: false, Type: "string", Description: "Search in title and content"},
				},
				Response: map[string]interface{}{
					"type": "object",
					"properties": map[string]interface{}{
						"articles":   map[string]interface{}{"type": "array", "items": map[string]interface{}{"$ref": "#/models/Article"}},
						"pagination": map[string]interface{}{"type": "object"},
					},
				},
			},
			{
				Path:        "/v1/articles/{id}",
				Method:      "GET",
				Description: "Get single article by ID",
				Parameters: []models.ParameterSchema{
					{Name: "id", In: "path", Required: true, Type: "integer", Description: "Article ID"},
				},
				Response: map[string]interface{}{
					"$ref": "#/models/Article",
				},
			},
		},
	}

	h.respondJSON(w, http.StatusOK, schema)
}

// SearchArticles performs full-text search
func (h *Handler) SearchArticles(w http.ResponseWriter, r *http.Request) {
	filters := models.SearchFilters{
		Query:     r.URL.Query().Get("q"),
		Category:  r.URL.Query().Get("category"),
		Source:    r.URL.Query().Get("source"),
		From:      r.URL.Query().Get("from"),
		To:        r.URL.Query().Get("to"),
		Page:      1,
		Limit:     20,
		SortBy:    r.URL.Query().Get("sort_by"),
		SortOrder: r.URL.Query().Get("sort_order"),
	}

	if pageStr := r.URL.Query().Get("page"); pageStr != "" {
		if page, err := strconv.Atoi(pageStr); err == nil && page > 0 {
			filters.Page = page
		}
	}

	if limitStr := r.URL.Query().Get("limit"); limitStr != "" {
		if limit, err := strconv.Atoi(limitStr); err == nil && limit > 0 && limit <= 100 {
			filters.Limit = limit
		}
	}

	if filters.Query == "" {
		h.respondError(w, http.StatusBadRequest, "Query parameter 'q' is required", "")
		return
	}

	articles, total, err := h.articleRepo.SearchArticles(filters)
	if err != nil {
		h.respondError(w, http.StatusInternalServerError, "Failed to search articles", err.Error())
		return
	}
<<<<<<< HEAD

	totalPages := (total + filters.Limit - 1) / filters.Limit
	pagination := models.PaginationMeta{
		Page:       filters.Page,
		Limit:      filters.Limit,
		Total:      total,
		TotalPages: totalPages,
		HasNext:    filters.Page < totalPages,
		HasPrev:    filters.Page > 1,
=======
	
	response := models.SearchResponse{
		Success: true,
		Data:    articles,
>>>>>>> 0c493697
	}
	response.Meta.Pagination = models.PaginationResponse{
		Page:  filters.Page,
		Limit: filters.Limit,
		Total: total,
	}
	response.Meta.GeneratedAt = time.Now()
	response.Meta.Query = filters.Query
	response.Meta.Filters = filters
	
	h.respondJSON(w, http.StatusOK, response)
}

// GetArticlesFeed returns cursor-based paginated feed
func (h *Handler) GetArticlesFeed(w http.ResponseWriter, r *http.Request) {
	req := models.FeedRequest{
		Cursor:    r.URL.Query().Get("cursor"),
		Limit:     20,
		Category:  r.URL.Query().Get("category"),
		Source:    r.URL.Query().Get("source"),
		SortBy:    r.URL.Query().Get("sort_by"),
		SortOrder: r.URL.Query().Get("sort_order"),
	}

	if limitStr := r.URL.Query().Get("limit"); limitStr != "" {
		if limit, err := strconv.Atoi(limitStr); err == nil && limit > 0 && limit <= 100 {
			req.Limit = limit
		}
	}

	feed, err := h.articleRepo.GetArticlesFeed(req)
	if err != nil {
		h.respondError(w, http.StatusInternalServerError, "Failed to get articles feed", err.Error())
		return
	}
<<<<<<< HEAD

	h.respondSuccess(w, feed)
=======
	
	response := models.FeedResponse{
		Success: true,
		Data:    feed,
	}
	response.Meta.GeneratedAt = time.Now()
	response.Meta.Filters = req
	
	h.respondJSON(w, http.StatusOK, response)
>>>>>>> 0c493697
}

// GetTrendingArticles returns trending articles using the advanced algorithm
func (h *Handler) GetTrendingArticles(w http.ResponseWriter, r *http.Request) {
	limit := 20
	timeWindow := r.URL.Query().Get("window")
	if timeWindow == "" {
		timeWindow = "24h"
	}

	if limitStr := r.URL.Query().Get("limit"); limitStr != "" {
		if l, err := strconv.Atoi(limitStr); err == nil && l > 0 && l <= 100 {
			limit = l
		}
	}

	// Use the advanced trending algorithm
	trending, err := h.trendingService.GetAdvancedTrendingArticles(limit, timeWindow)
	if err != nil {
<<<<<<< HEAD
		// Fallback to simple trending if advanced fails
		articles, fallbackErr := h.articleRepo.GetTrendingArticles(limit, timeWindow)
		if fallbackErr != nil {
			h.respondInternalError(w, err.Error())
			return
		}
		h.respondSuccess(w, articles)
		return
	}

	response := map[string]interface{}{
		"articles":    trending,
		"time_window": timeWindow,
		"algorithm":   "5-factor advanced trending",
	}

	h.respondSuccess(w, response)
=======
		h.respondError(w, http.StatusInternalServerError, "Failed to get trending articles", err.Error())
		return
	}
	
	response := models.TrendingResponse{
		Success: true,
		Data:    articles,
	}
	response.Meta.GeneratedAt = time.Now()
	response.Meta.Algorithm = "recent_engagement"
	response.Meta.TimeWindow = timeWindow
	
	h.respondJSON(w, http.StatusOK, response)
>>>>>>> 0c493697
}

// GetArticlesBySource returns articles from a specific source
func (h *Handler) GetArticlesBySource(w http.ResponseWriter, r *http.Request) {
	sourceIDStr := chi.URLParam(r, "sourceId")
	sourceID, err := strconv.Atoi(sourceIDStr)
	if err != nil {
		h.respondError(w, http.StatusBadRequest, "Invalid source ID", "")
		return
	}

	filters, err := h.parseArticleFilters(r)
	if err != nil {
		h.respondError(w, http.StatusBadRequest, "Invalid query parameters", err.Error())
		return
	}

	articles, total, err := h.articleRepo.GetArticlesBySource(sourceID, filters)
	if err != nil {
		h.respondError(w, http.StatusInternalServerError, "Failed to get articles by source", err.Error())
		return
	}
<<<<<<< HEAD

	totalPages := (total + filters.Limit - 1) / filters.Limit
	pagination := models.PaginationMeta{
		Page:       filters.Page,
		Limit:      filters.Limit,
		Total:      total,
		TotalPages: totalPages,
		HasNext:    filters.Page < totalPages,
		HasPrev:    filters.Page > 1,
=======
	
	response := models.EnhancedArticlesResponse{
		Success: true,
		Data:    articles,
>>>>>>> 0c493697
	}
	response.Meta.Pagination = models.PaginationResponse{
		Page:  filters.Page,
		Limit: filters.Limit,
		Total: total,
	}
	response.Meta.GeneratedAt = time.Now()
	response.Meta.Filters = filters
	
	h.respondJSON(w, http.StatusOK, response)
}

// GetArticlesByCategory returns articles from a specific category
func (h *Handler) GetArticlesByCategory(w http.ResponseWriter, r *http.Request) {
	category := chi.URLParam(r, "category")
	if category == "" {
		h.respondError(w, http.StatusBadRequest, "Category parameter is required", "")
		return
	}

	filters, err := h.parseArticleFilters(r)
	if err != nil {
		h.respondError(w, http.StatusBadRequest, "Invalid query parameters", err.Error())
		return
	}

	articles, total, err := h.articleRepo.GetArticlesByCategory(category, filters)
	if err != nil {
		h.respondError(w, http.StatusInternalServerError, "Failed to get articles by category", err.Error())
		return
	}
<<<<<<< HEAD

	totalPages := (total + filters.Limit - 1) / filters.Limit
	pagination := models.PaginationMeta{
		Page:       filters.Page,
		Limit:      filters.Limit,
		Total:      total,
		TotalPages: totalPages,
		HasNext:    filters.Page < totalPages,
		HasPrev:    filters.Page > 1,
=======
	
	response := models.EnhancedArticlesResponse{
		Success: true,
		Data:    articles,
>>>>>>> 0c493697
	}
	response.Meta.Pagination = models.PaginationResponse{
		Page:  filters.Page,
		Limit: filters.Limit,
		Total: total,
	}
	response.Meta.GeneratedAt = time.Now()
	response.Meta.Filters = filters
	
	h.respondJSON(w, http.StatusOK, response)
}

// GetTrends returns trending topics/keywords
func (h *Handler) GetTrends(w http.ResponseWriter, r *http.Request) {
	limit := 10
	timeWindow := r.URL.Query().Get("window")
	if timeWindow == "" {
		timeWindow = "24h"
	}

	if limitStr := r.URL.Query().Get("limit"); limitStr != "" {
		if l, err := strconv.Atoi(limitStr); err == nil && l > 0 && l <= 50 {
			limit = l
		}
	}

	topics, err := h.articleRepo.GetTrendingTopics(limit, timeWindow)
	if err != nil {
		h.respondError(w, http.StatusInternalServerError, "Failed to get trending topics", err.Error())
		return
	}
<<<<<<< HEAD

	h.respondSuccess(w, topics)
}

// validateCreateSourceRequest validates the create source request
func (h *Handler) validateCreateSourceRequest(req models.CreateSourceRequest) error {
	validator := validation.New()

	// Required fields
	validator.Required("name", req.Name)
	validator.Required("feed_url", req.FeedURL)

	// Length validations
	validator.MinLength("name", req.Name, 2)
	validator.MaxLength("name", req.Name, 100)

	// URL validations
	validator.URL("url", req.URL)
	validator.URL("feed_url", req.FeedURL)

	// Category validation
	allowedCategories := []string{"news", "sports", "business", "politics", "technology", "entertainment", "health", "world", "opinion", "general"}
	validator.In("category", req.Category, allowedCategories)

	if validator.HasErrors() {
		return validator.Errors()
	}

	return nil
}
=======
	
	response := models.TrendsResponse{
		Success: true,
		Data:    topics,
	}
	response.Meta.GeneratedAt = time.Now()
	response.Meta.TimeWindow = timeWindow
	response.Meta.Algorithm = "category_frequency"
	
	h.respondJSON(w, http.StatusOK, response)
} 
>>>>>>> 0c493697
<|MERGE_RESOLUTION|>--- conflicted
+++ resolved
@@ -188,7 +188,6 @@
 	h.respondJSON(w, statusCode, response)
 }
 
-<<<<<<< HEAD
 func (h *Handler) respondValidationError(w http.ResponseWriter, message, details string) {
 	h.respondError(w, http.StatusBadRequest, models.ErrCodeValidation, message, details)
 }
@@ -203,8 +202,6 @@
 		"Internal server error", message)
 }
 
-=======
->>>>>>> 0c493697
 // Enhanced API endpoints
 
 // GetAPIInfo returns API information and available endpoints
@@ -262,19 +259,8 @@
 		return
 	}
 	stats.TotalSources = sourcesCount
-<<<<<<< HEAD
 
 	h.respondSuccess(w, stats)
-=======
-	
-	response := models.StatsResponse{
-		Success: true,
-		Data:    stats,
-	}
-	response.Meta.GeneratedAt = time.Now()
-	
-	h.respondJSON(w, http.StatusOK, response)
->>>>>>> 0c493697
 }
 
 // GetSourceStats returns statistics per source
@@ -284,19 +270,8 @@
 		h.respondError(w, http.StatusInternalServerError, "Failed to get source stats", err.Error())
 		return
 	}
-<<<<<<< HEAD
 
 	h.respondSuccess(w, stats)
-=======
-	
-	response := models.SourceStatsResponse{
-		Success: true,
-		Data:    stats,
-	}
-	response.Meta.GeneratedAt = time.Now()
-	
-	h.respondJSON(w, http.StatusOK, response)
->>>>>>> 0c493697
 }
 
 // GetCategoryStats returns statistics per category
@@ -306,19 +281,8 @@
 		h.respondError(w, http.StatusInternalServerError, "Failed to get category stats", err.Error())
 		return
 	}
-<<<<<<< HEAD
 
 	h.respondSuccess(w, stats)
-=======
-	
-	response := models.CategoryStatsResponse{
-		Success: true,
-		Data:    stats,
-	}
-	response.Meta.GeneratedAt = time.Now()
-	
-	h.respondJSON(w, http.StatusOK, response)
->>>>>>> 0c493697
 }
 
 // GetTimelineStats returns article count over time
@@ -336,20 +300,8 @@
 		h.respondError(w, http.StatusInternalServerError, "Failed to get timeline stats", err.Error())
 		return
 	}
-<<<<<<< HEAD
 
 	h.respondSuccess(w, stats)
-=======
-	
-	response := models.TimelineStatsResponse{
-		Success: true,
-		Data:    stats,
-	}
-	response.Meta.GeneratedAt = time.Now()
-	response.Meta.Days = days
-	
-	h.respondJSON(w, http.StatusOK, response)
->>>>>>> 0c493697
 }
 
 // GetRecentArticles returns recent articles
@@ -375,21 +327,8 @@
 		h.respondError(w, http.StatusInternalServerError, "Failed to get recent articles", err.Error())
 		return
 	}
-<<<<<<< HEAD
 
 	h.respondSuccess(w, articles)
-=======
-	
-	response := models.RecentArticlesResponse{
-		Success: true,
-		Data:    articles,
-	}
-	response.Meta.GeneratedAt = time.Now()
-	response.Meta.Hours = hours
-	response.Meta.Total = len(articles)
-	
-	h.respondJSON(w, http.StatusOK, response)
->>>>>>> 0c493697
 }
 
 // GetSystemStatus returns system status
@@ -407,13 +346,8 @@
 		return
 	}
 	status.ActiveSources = sourcesCount
-<<<<<<< HEAD
 
 	h.respondSuccess(w, status)
-=======
-	
-	h.respondJSON(w, http.StatusOK, status)
->>>>>>> 0c493697
 }
 
 // Source management endpoints
@@ -422,7 +356,6 @@
 func (h *Handler) CreateSource(w http.ResponseWriter, r *http.Request) {
 	var req models.CreateSourceRequest
 	if err := json.NewDecoder(r.Body).Decode(&req); err != nil {
-<<<<<<< HEAD
 		h.respondValidationError(w, "Invalid request body", err.Error())
 		return
 	}
@@ -430,9 +363,6 @@
 	// Validate request
 	if err := h.validateCreateSourceRequest(req); err != nil {
 		h.respondValidationError(w, "Validation failed", err.Error())
-=======
-		h.respondError(w, http.StatusBadRequest, "Invalid request body", err.Error())
->>>>>>> 0c493697
 		return
 	}
 
@@ -448,18 +378,8 @@
 		h.respondError(w, http.StatusInternalServerError, "Failed to create source", err.Error())
 		return
 	}
-<<<<<<< HEAD
 
 	h.respondCreated(w, source)
-=======
-	
-	response := map[string]interface{}{
-		"success": true,
-		"message": "Source created successfully",
-		"data":    source,
-	}
-	h.respondJSON(w, http.StatusCreated, response)
->>>>>>> 0c493697
 }
 
 // GetSource returns a specific source
@@ -481,17 +401,8 @@
 		h.respondError(w, http.StatusNotFound, "Source not found", "")
 		return
 	}
-<<<<<<< HEAD
 
 	h.respondSuccess(w, source)
-=======
-	
-	response := map[string]interface{}{
-		"success": true,
-		"data":    source,
-	}
-	h.respondJSON(w, http.StatusOK, response)
->>>>>>> 0c493697
 }
 
 // UpdateSource updates an existing source
@@ -517,7 +428,6 @@
 		h.respondError(w, http.StatusInternalServerError, "Failed to update source", err.Error())
 		return
 	}
-<<<<<<< HEAD
 
 	// Get the updated source to return it
 	source, err := h.sourceRepo.GetSourceByID(id)
@@ -527,14 +437,6 @@
 	}
 
 	h.respondSuccess(w, source)
-=======
-	
-	response := map[string]interface{}{
-		"success": true,
-		"message": "Source updated successfully",
-	}
-	h.respondJSON(w, http.StatusOK, response)
->>>>>>> 0c493697
 }
 
 // DeleteSource deletes a source
@@ -554,18 +456,9 @@
 		h.respondError(w, http.StatusInternalServerError, "Failed to delete source", err.Error())
 		return
 	}
-<<<<<<< HEAD
 
 	// Return 204 No Content for successful deletion (RESTful pattern)
 	w.WriteHeader(http.StatusNoContent)
-=======
-	
-	response := map[string]interface{}{
-		"success": true,
-		"message": "Source deleted successfully",
-	}
-	h.respondJSON(w, http.StatusOK, response)
->>>>>>> 0c493697
 }
 
 // RefreshSource refreshes a single source
@@ -608,21 +501,8 @@
 		h.respondError(w, http.StatusInternalServerError, "Failed to get all sources", err.Error())
 		return
 	}
-<<<<<<< HEAD
 
 	h.respondSuccess(w, sources)
-=======
-	
-	response := map[string]interface{}{
-		"success": true,
-		"data":    sources,
-		"meta": map[string]interface{}{
-			"total":        len(sources),
-			"generated_at": time.Now(),
-		},
-	}
-	h.respondJSON(w, http.StatusOK, response)
->>>>>>> 0c493697
 }
 
 // New handler methods for missing endpoints
@@ -636,15 +516,9 @@
 			Description: "Kenyan news aggregation service providing access to articles from multiple sources",
 			Version:     "1.0.0",
 			Contact: models.OpenAPIContact{
-<<<<<<< HEAD
 				Name:  "Genje API Team",
 				Email: "support@genje.co.ke",
 				URL:   "https://api.genje.co.ke",
-=======
-				Name:  "Genje Team",
-				Email: "support@genje.com",
-				URL:   "https://genje.com",
->>>>>>> 0c493697
 			},
 		},
 		Paths: map[string]interface{}{
@@ -675,7 +549,152 @@
 							"schema":   map[string]interface{}{"type": "integer"},
 						},
 						map[string]interface{}{
-<<<<<<< HEAD
+							"name":     "category",
+							"in":       "query",
+							"required": false,
+							"schema":   map[string]interface{}{"type": "string"},
+						},
+					},
+					"responses": map[string]interface{}{
+						"200": map[string]interface{}{
+							"description": "Successful response with articles",
+							"content": map[string]interface{}{
+								"application/json": map[string]interface{}{
+									"schema": map[string]interface{}{
+										"$ref": "#/components/schemas/ArticlesResponse",
+									},
+								},
+							},
+						},
+						"400": map[string]interface{}{
+							"description": "Bad request - invalid parameters",
+							"content": map[string]interface{}{
+								"application/json": map[string]interface{}{
+									"schema": map[string]interface{}{
+										"$ref": "#/components/schemas/ErrorResponse",
+									},
+								},
+							},
+						},
+					},
+				},
+			},
+			"/v1/articles/{id}": map[string]interface{}{
+				"get": map[string]interface{}{
+					"summary":     "Get Article by ID",
+					"description": "Retrieve a specific article by its unique identifier",
+					"tags":        []string{"Articles"},
+					"parameters": []interface{}{
+						map[string]interface{}{
+							"name":        "id",
+							"in":          "path",
+							"description": "Article ID",
+							"required":    true,
+							"schema":      map[string]interface{}{"type": "integer", "minimum": 1},
+						},
+					},
+					"responses": map[string]interface{}{
+						"200": map[string]interface{}{
+							"description": "Article found",
+							"content": map[string]interface{}{
+								"application/json": map[string]interface{}{
+									"schema": map[string]interface{}{
+										"$ref": "#/components/schemas/ArticleResponse",
+									},
+								},
+							},
+						},
+						"404": map[string]interface{}{
+							"description": "Article not found",
+							"content": map[string]interface{}{
+								"application/json": map[string]interface{}{
+									"schema": map[string]interface{}{
+										"$ref": "#/components/schemas/ErrorResponse",
+									},
+								},
+							},
+						},
+					},
+				},
+			},
+			"/v1/articles/{id}/summary": map[string]interface{}{
+				"get": map[string]interface{}{
+					"summary":     "Get Article Summary (NLP-Powered)",
+					"description": "Get or generate intelligent article summary using advanced NLP techniques including TF-IDF analysis, entity recognition, and multi-criteria scoring",
+					"tags":        []string{"Articles", "NLP"},
+					"parameters": []interface{}{
+						map[string]interface{}{
+							"name":        "id",
+							"in":          "path",
+							"description": "Article ID",
+							"required":    true,
+							"schema":      map[string]interface{}{"type": "integer", "minimum": 1},
+						},
+					},
+					"responses": map[string]interface{}{
+						"200": map[string]interface{}{
+							"description": "Article summary generated successfully",
+							"content": map[string]interface{}{
+								"application/json": map[string]interface{}{
+									"schema": map[string]interface{}{
+										"$ref": "#/components/schemas/SummaryResponse",
+									},
+								},
+							},
+						},
+						"404": map[string]interface{}{
+							"description": "Article not found",
+							"content": map[string]interface{}{
+								"application/json": map[string]interface{}{
+									"schema": map[string]interface{}{
+										"$ref": "#/components/schemas/ErrorResponse",
+									},
+								},
+							},
+						},
+					},
+				},
+				"post": map[string]interface{}{
+					"summary":     "Generate New Article Summary",
+					"description": "Force generation of a new article summary (same as GET but explicit action)",
+					"tags":        []string{"Articles", "NLP"},
+					"parameters": []interface{}{
+						map[string]interface{}{
+							"name":        "id",
+							"in":          "path",
+							"description": "Article ID",
+							"required":    true,
+							"schema":      map[string]interface{}{"type": "integer", "minimum": 1},
+						},
+					},
+					"responses": map[string]interface{}{
+						"200": map[string]interface{}{
+							"description": "New summary generated",
+							"content": map[string]interface{}{
+								"application/json": map[string]interface{}{
+									"schema": map[string]interface{}{
+										"$ref": "#/components/schemas/SummaryResponse",
+									},
+								},
+							},
+						},
+					},
+				},
+			},
+			"/v1/articles/search": map[string]interface{}{
+				"get": map[string]interface{}{
+					"summary":     "Search Articles",
+					"description": "Full-text search with relevance ranking and advanced filtering",
+					"tags":        []string{"Articles", "Search"},
+					"parameters": []interface{}{
+						map[string]interface{}{
+							"name":        "q",
+							"in":          "query",
+							"description": "Search query (required)",
+							"required":    true,
+							"schema":      map[string]interface{}{"type": "string", "minLength": 2},
+						},
+						map[string]interface{}{
 							"name":        "category",
 							"in":          "query",
 							"description": "Filter by category",
@@ -760,17 +779,25 @@
 									},
 								},
 							},
-=======
-							"name":     "category",
-							"in":       "query",
-							"required": false,
-							"schema":   map[string]interface{}{"type": "string"},
->>>>>>> 0c493697
-						},
-					},
+						},
+					},
+				},
+			},
+			"/v1/stats": map[string]interface{}{
+				"get": map[string]interface{}{
+					"summary":     "Global Statistics",
+					"description": "Get comprehensive statistics about articles, sources, and categories",
+					"tags":        []string{"Statistics"},
 					"responses": map[string]interface{}{
 						"200": map[string]interface{}{
-							"description": "List of articles",
+							"description": "Global statistics",
+							"content": map[string]interface{}{
+								"application/json": map[string]interface{}{
+									"schema": map[string]interface{}{
+										"$ref": "#/components/schemas/StatsResponse",
+									},
+								},
+							},
 						},
 					},
 				},
@@ -936,7 +963,6 @@
 		Components: map[string]interface{}{
 			"schemas": map[string]interface{}{
 				"Article": map[string]interface{}{
-<<<<<<< HEAD
 					"type":        "object",
 					"description": "News article with comprehensive metadata",
 					"properties": map[string]interface{}{
@@ -1026,19 +1052,6 @@
 								"timestamp": map[string]interface{}{"type": "string", "format": "date-time"},
 							},
 						},
-=======
-					"type": "object",
-					"properties": map[string]interface{}{
-						"id":           map[string]interface{}{"type": "integer"},
-						"title":        map[string]interface{}{"type": "string"},
-						"content":      map[string]interface{}{"type": "string"},
-						"url":          map[string]interface{}{"type": "string"},
-						"author":       map[string]interface{}{"type": "string"},
-						"source":       map[string]interface{}{"type": "string"},
-						"published_at": map[string]interface{}{"type": "string", "format": "date-time"},
-						"created_at":   map[string]interface{}{"type": "string", "format": "date-time"},
-						"category":     map[string]interface{}{"type": "string"},
->>>>>>> 0c493697
 					},
 				},
 			},
@@ -1151,7 +1164,6 @@
 		h.respondError(w, http.StatusInternalServerError, "Failed to search articles", err.Error())
 		return
 	}
-<<<<<<< HEAD
 
 	totalPages := (total + filters.Limit - 1) / filters.Limit
 	pagination := models.PaginationMeta{
@@ -1161,22 +1173,9 @@
 		TotalPages: totalPages,
 		HasNext:    filters.Page < totalPages,
 		HasPrev:    filters.Page > 1,
-=======
-	
-	response := models.SearchResponse{
-		Success: true,
-		Data:    articles,
->>>>>>> 0c493697
-	}
-	response.Meta.Pagination = models.PaginationResponse{
-		Page:  filters.Page,
-		Limit: filters.Limit,
-		Total: total,
-	}
-	response.Meta.GeneratedAt = time.Now()
-	response.Meta.Query = filters.Query
-	response.Meta.Filters = filters
-	
+	}
+
+	response := models.NewPaginatedResponse(articles, pagination)
 	h.respondJSON(w, http.StatusOK, response)
 }
 
@@ -1202,20 +1201,8 @@
 		h.respondError(w, http.StatusInternalServerError, "Failed to get articles feed", err.Error())
 		return
 	}
-<<<<<<< HEAD
 
 	h.respondSuccess(w, feed)
-=======
-	
-	response := models.FeedResponse{
-		Success: true,
-		Data:    feed,
-	}
-	response.Meta.GeneratedAt = time.Now()
-	response.Meta.Filters = req
-	
-	h.respondJSON(w, http.StatusOK, response)
->>>>>>> 0c493697
 }
 
 // GetTrendingArticles returns trending articles using the advanced algorithm
@@ -1235,7 +1222,6 @@
 	// Use the advanced trending algorithm
 	trending, err := h.trendingService.GetAdvancedTrendingArticles(limit, timeWindow)
 	if err != nil {
-<<<<<<< HEAD
 		// Fallback to simple trending if advanced fails
 		articles, fallbackErr := h.articleRepo.GetTrendingArticles(limit, timeWindow)
 		if fallbackErr != nil {
@@ -1253,21 +1239,6 @@
 	}
 
 	h.respondSuccess(w, response)
-=======
-		h.respondError(w, http.StatusInternalServerError, "Failed to get trending articles", err.Error())
-		return
-	}
-	
-	response := models.TrendingResponse{
-		Success: true,
-		Data:    articles,
-	}
-	response.Meta.GeneratedAt = time.Now()
-	response.Meta.Algorithm = "recent_engagement"
-	response.Meta.TimeWindow = timeWindow
-	
-	h.respondJSON(w, http.StatusOK, response)
->>>>>>> 0c493697
 }
 
 // GetArticlesBySource returns articles from a specific source
@@ -1290,7 +1261,6 @@
 		h.respondError(w, http.StatusInternalServerError, "Failed to get articles by source", err.Error())
 		return
 	}
-<<<<<<< HEAD
 
 	totalPages := (total + filters.Limit - 1) / filters.Limit
 	pagination := models.PaginationMeta{
@@ -1300,21 +1270,9 @@
 		TotalPages: totalPages,
 		HasNext:    filters.Page < totalPages,
 		HasPrev:    filters.Page > 1,
-=======
-	
-	response := models.EnhancedArticlesResponse{
-		Success: true,
-		Data:    articles,
->>>>>>> 0c493697
-	}
-	response.Meta.Pagination = models.PaginationResponse{
-		Page:  filters.Page,
-		Limit: filters.Limit,
-		Total: total,
-	}
-	response.Meta.GeneratedAt = time.Now()
-	response.Meta.Filters = filters
-	
+	}
+
+	response := models.NewPaginatedResponse(articles, pagination)
 	h.respondJSON(w, http.StatusOK, response)
 }
 
@@ -1337,7 +1295,6 @@
 		h.respondError(w, http.StatusInternalServerError, "Failed to get articles by category", err.Error())
 		return
 	}
-<<<<<<< HEAD
 
 	totalPages := (total + filters.Limit - 1) / filters.Limit
 	pagination := models.PaginationMeta{
@@ -1347,21 +1304,9 @@
 		TotalPages: totalPages,
 		HasNext:    filters.Page < totalPages,
 		HasPrev:    filters.Page > 1,
-=======
-	
-	response := models.EnhancedArticlesResponse{
-		Success: true,
-		Data:    articles,
->>>>>>> 0c493697
-	}
-	response.Meta.Pagination = models.PaginationResponse{
-		Page:  filters.Page,
-		Limit: filters.Limit,
-		Total: total,
-	}
-	response.Meta.GeneratedAt = time.Now()
-	response.Meta.Filters = filters
-	
+	}
+
+	response := models.NewPaginatedResponse(articles, pagination)
 	h.respondJSON(w, http.StatusOK, response)
 }
 
@@ -1384,7 +1329,6 @@
 		h.respondError(w, http.StatusInternalServerError, "Failed to get trending topics", err.Error())
 		return
 	}
-<<<<<<< HEAD
 
 	h.respondSuccess(w, topics)
 }
@@ -1414,17 +1358,4 @@
 	}
 
 	return nil
-}
-=======
-	
-	response := models.TrendsResponse{
-		Success: true,
-		Data:    topics,
-	}
-	response.Meta.GeneratedAt = time.Now()
-	response.Meta.TimeWindow = timeWindow
-	response.Meta.Algorithm = "category_frequency"
-	
-	h.respondJSON(w, http.StatusOK, response)
-} 
->>>>>>> 0c493697
+}